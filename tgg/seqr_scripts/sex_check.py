--- conflicted
+++ resolved
@@ -139,10 +139,7 @@
 def call_sex(
     callset: str,
     temp_path: str,
-<<<<<<< HEAD
     out_path: str,
-=======
->>>>>>> 3ab3c5ec
     use_y_cov: bool = False,
     add_x_cov: bool = False,
     y_cov_threshold: float = 0.1,
@@ -155,15 +152,9 @@
 ) -> None:
     """
     Call sex for the samples in a given callset and export results file to the callset directory.
-<<<<<<< HEAD
     :param str callset: String of full MatrixTable path for the callset
     :param temp_path: Path to bucket for temporary data
     :param out_path: Path to bucket for text file of final table
-=======
-
-    :param callset: String of full MatrixTable path for the callset
-    :param temp_path: Path to bucket for temporary data
->>>>>>> 3ab3c5ec
     :param use_y_cov: Set to True to calculate and use chrY coverage for sex inference. Default is False
     :param add_x_cov: Set to True to calculate chrX coverage. Must be specified with use_y_cov. Default is False
     :param y_cov_threshold: Y coverage threshold used to infer sex aneuploidies.
@@ -201,7 +192,6 @@
 
     logger.info("Inferring sex...")
     sex_ht = run_hails_impute_sex(
-<<<<<<< HEAD
             mt,
             build,
             out_path,
@@ -213,20 +203,6 @@
 
     if use_y_cov:
         final_annotations.extend([f"chr{normalization_contig}_mean_dp", "chrY_mean_dp", "normalized_y_coverage"])
-=======
-        mt,
-        build,
-        outdir,
-        mt_name,
-        xy_fstat_threshold,
-        xx_fstat_threshold,
-        aaf_threshold,
-    )
-    sex_ht = sex_ht.checkpoint(f"{temp_path}/sex_{mt_name}.ht", overwrite=True)
-    
-    if use_y_cov:
-        final_annotations.append( f"chr{normalization_contig}_mean_dp", "chrY_mean_dp", "normalized_y_coverage")
->>>>>>> 3ab3c5ec
         norm_ht = get_chr_cov(mt, "GRCh38", normalization_contig, call_rate_threshold)
         sex_ht = sex_ht.annotate(**norm_ht[sex_ht.s])
         chry_ht = get_chr_cov(mt, "GRCh38", "Y", call_rate_threshold)
@@ -238,11 +214,7 @@
             )
         )
         if add_x_cov:
-<<<<<<< HEAD
             final_annotations.extend(["chrX_mean_dp", "normalized_x_coverage"])
-=======
-            final_annotations.append("chrX_mean_dp", "normalized_x_coverage")
->>>>>>> 3ab3c5ec
             chrx_ht = get_chr_cov(mt, "GRCh38", "X", call_rate_threshold)
             sex_ht = sex_ht.annotate(**chrx_ht[sex_ht.s])
             sex_ht = sex_ht.annotate(
@@ -278,13 +250,8 @@
         )
     sex_ht = sex_ht.annotate(sex=sex_expr)
     sex_ht = sex_ht.select(*final_annotations)
-<<<<<<< HEAD
 
     sex_ht.export(out_path)
-=======
-    outfile = f"{outdir}/sex_{mt_name}.txt"
-    sex_ht.export(outfile)
->>>>>>> 3ab3c5ec
 
 
 def main(args):
